--- conflicted
+++ resolved
@@ -78,11 +78,7 @@
             "--output_dir",
             str(output_dir),
         ],
-<<<<<<< HEAD
-        max_retries=0,
-=======
         # max_retries=0
->>>>>>> 781ada53
     )
 
 
